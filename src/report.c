--- conflicted
+++ resolved
@@ -18,35 +18,24 @@
 
 void
 report(int i, inputPars *par, struct grid *g){
-<<<<<<< HEAD
   FILE *fp;
   int j,k,p,q;
   const int bins = 100;
-  double x,min_l=1e30,max_l=0.,min_p=1e30,max_p=0,r;
+	// double x,min_l=1e30,max_l=0.,min_p=1e30,max_p=0,r;
+	double x,min_l,max_l,min_p,max_p,min_p2,max_p2,r2;
   size_t n=bins;
   double hx[bins],hy[bins],hw[bins];
   double c0, c1, cov00, cov01, cov11, chisq1,b0, b1, chisq2;
-=======
-	FILE *fp;
-	int j,k,p,q;
-	const int bins = 100;
-	// double x,min_l=1e30,max_l=0.,min_p=1e30,max_p=0,r;
-	double x,min_l,max_l,min_p,max_p,min_p2,max_p2,r2;
-	size_t n=bins;
-	double hx[bins],hy[bins],hw[bins]; 
-	double c0, c1, cov00, cov01, cov11, chisq1,b0, b1, chisq2; 
->>>>>>> b410a602
 
   gsl_histogram * h = gsl_histogram_alloc (n);
   gsl_histogram * f = gsl_histogram_alloc (n);
 
-<<<<<<< HEAD
   fp=fopen("LimeReport","w");
 
   if(i==1){
     fprintf(fp,"*** LIME report\n***\n");
     fprintf(fp,"*** Grid statistics\n\n");
-=======
+
 		// q=0;
 		// p=0;
 		// for(j=0;j<par->ncell;j++) {
@@ -74,54 +63,18 @@
 			if(g[j].ds[k]>max_l) max_l=g[j].ds[k];
 		}
 		for(j=1;j<par->ncell;j++) {
-			p+=g[j].numNeigh;
-			q+=g[j].nphot;
+      p+=g[j].numNeigh;
+      q+=g[j].nphot;
 			r2=g[j].x[0]*g[j].x[0]+g[j].x[1]*g[j].x[1]+g[j].x[2]*g[j].x[2];
 			if(r2<min_p2) min_p2=r2;
 			if(r2>max_p2) max_p2=r2;
-			for(k=0;k<g[j].numNeigh;k++){
-				if(g[j].ds[k]<min_l) min_l=g[j].ds[k];
-				if(g[j].ds[k]>max_l) max_l=g[j].ds[k];
-			}
-		}
-		min_p=sqrt(min_p2);
-		max_p=sqrt(max_p2);
-		x=(double) p/par->ncell;
-		p=p/2;
-
-		gsl_histogram_set_ranges_uniform (h, par->minScale, par->radius); 
-		gsl_histogram_set_ranges_uniform (f, min_l, max_l); 
-		
-		for(j=0;j<par->ncell-par->sinkPoints;j++) {
-			// gsl_histogram_increment (h, sqrt(pow(g[j].x[0],2)+pow(g[j].x[1],2)+pow(g[j].x[2],2))); 
-			gsl_histogram_increment (h, sqrt(g[j].x[0]*g[j].x[0]+g[j].x[1]*g[j].x[1]+g[j].x[2]*g[j].x[2])); 
-			for(k=0;k<g[j].numNeigh;k++){
-				gsl_histogram_increment (f, g[j].ds[k]); 
-			}
-		}		
-		
-		for(j=0;j<bins;j++){
-			hx[j]=log10(j*(par->radius-par->minScale)/100+par->minScale);
-			if(gsl_histogram_get(h,j) >0) hy[j]=log10(gsl_histogram_get(h,j));
-			else hy[j]=0;
-			hw[j]=j;
-		}
-		gsl_fit_wlinear(hx,1,hw,1,hy,1,bins,&c0, &c1, &cov00, &cov01, &cov11, &chisq1);
->>>>>>> b410a602
-
-    q=0;
-    p=0;
-    for(j=0;j<par->ncell;j++) {
-      p+=g[j].numNeigh;
-      q+=g[j].nphot;
-      r=sqrt(pow(g[j].x[0],2)+pow(g[j].x[1],2)+pow(g[j].x[2],2));
-      if(r<min_p) min_p=r;
-      if(r>max_p) max_p=r;
       for(k=0;k<g[j].numNeigh;k++){
         if(g[j].ds[k]<min_l) min_l=g[j].ds[k];
         if(g[j].ds[k]>max_l) max_l=g[j].ds[k];
       }
     }
+		min_p=sqrt(min_p2);
+		max_p=sqrt(max_p2);
     x=(double) p/par->ncell;
     p=p/2;
 
@@ -129,7 +82,8 @@
     gsl_histogram_set_ranges_uniform (f, min_l, max_l);
 
     for(j=0;j<par->ncell-par->sinkPoints;j++) {
-      gsl_histogram_increment (h, sqrt(pow(g[j].x[0],2)+pow(g[j].x[1],2)+pow(g[j].x[2],2)));
+			// gsl_histogram_increment (h, sqrt(pow(g[j].x[0],2)+pow(g[j].x[1],2)+pow(g[j].x[2],2))); 
+			gsl_histogram_increment (h, sqrt(g[j].x[0]*g[j].x[0]+g[j].x[1]*g[j].x[1]+g[j].x[2]*g[j].x[2])); 
       for(k=0;k<g[j].numNeigh;k++){
         gsl_histogram_increment (f, g[j].ds[k]);
       }
