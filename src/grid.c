/*
 *  grid.c
 *  LIME, The versatile 3D line modeling environment
 *
 *  Created by Christian Brinch on 11/16/06.
 *  Copyright 2006-2012, Christian Brinch,
 *  <brinch@nbi.dk>
 *  Niels Bohr institutet
 *  University of Copenhagen
 *	All rights reserved.
 *
 */

#include <qhull/qhull_a.h>
#include "lime.h"


void
gridAlloc(inputPars *par, struct grid **g){
  int i;
  double temp[99];
  
  *g=malloc(sizeof(struct grid)*(par->pIntensity+par->sinkPoints));
  memset(*g, 0., sizeof(struct grid) * (par->pIntensity+par->sinkPoints));
  
  if(par->pregrid) par->collPart=1;
  else{
    for(i=0;i<99;i++) temp[i]=-1;
    density(AU,AU,AU,temp);
    i=0;
    par->collPart=0;
    while(temp[i++]>-1) par->collPart++;
  }
  
  for(i=0;i<(par->pIntensity+par->sinkPoints); i++){
    (*g)[i].dens=malloc(sizeof(double)*par->collPart);
    (*g)[i].abun=malloc(sizeof(double)*par->nSpecies);
    (*g)[i].nmol=malloc(sizeof(double)*par->nSpecies);
    (*g)[i].t[0]=-1;
    (*g)[i].t[1]=-1;
  }
}



void
qhull(inputPars *par, struct grid *g){
  int i,j,k,id;
  char flags[255];
  boolT ismalloc = False;
  facetT *facet;
  vertexT *vertex,**vertexp;
  coordT *pt_array;
  int simplex[DIM];
  
  pt_array=malloc(DIM*sizeof(coordT)*par->ncell);
  
  for(i=0;i<par->ncell;i++) {
    for(j=0;j<DIM;j++) {
	  pt_array[i*DIM+j]=g[i].x[j];
	}
  }
  
  sprintf(flags,"qhull d Qbb");
  if (!qh_new_qhull(DIM, par->ncell, pt_array, ismalloc, flags, NULL, NULL)) {
	/* Identify points */
    FORALLvertices {
      id=qh_pointid(vertex->point);
	  g[id].numNeigh=qh_setsize(vertex->neighbors);
	  free(g[id].neigh);
	  g[id].neigh=malloc(sizeof(int)*g[id].numNeigh);
	  memset(g[id].neigh, 0, sizeof(int) * g[id].numNeigh);
	  for(k=0;k<g[id].numNeigh;k++) {
        g[id].neigh[k]=-1;
      }
    }
	/* Identify neighbors */
	FORALLfacets {
	  if (!facet->upperdelaunay) {
		j=0;
		FOREACHvertex_ (facet->vertices) simplex[j++]=qh_pointid(vertex->point);
		for(i=0;i<DIM+1;i++){
		  for(j=0;j<DIM+1;j++){
			k=0;
			if(i!=j){
			  while(g[simplex[i]].neigh[k]>-1 && g[simplex[i]].neigh[k] != simplex[j]) {
				k++;
			  }
	  		  g[simplex[i]].neigh[k]=simplex[j];
			}
		  }
		}
	  }
    }
  } else {
	if(!silent) bail_out("Qhull failed to triangulate");
	exit(1);
  }
  
  
  for(i=0;i<par->ncell;i++){
    j=0;
    for(k=0;k<g[i].numNeigh;k++){
      if(g[i].neigh[k]>-1) j++;
    }
    g[i].numNeigh=j;
  }
  qh_freeqhull(!qh_ALL);
  free(pt_array);
}

void
distCalc(inputPars *par, struct grid *g){
  int i,k,l;
  
  for(i=0;i<par->ncell;i++){
    free(g[i].dir);
	free(g[i].ds);
	g[i].dir=malloc(sizeof(point)*g[i].numNeigh);
	g[i].ds =malloc(sizeof(double)*g[i].numNeigh);
	memset(g[i].dir, 0., sizeof(point) * g[i].numNeigh);
	memset(g[i].ds, 0., sizeof(double) * g[i].numNeigh);
	for(k=0;k<g[i].numNeigh;k++){
	  for(l=0;l<3;l++) g[i].dir[k].x[l] = g[g[i].neigh[k]].x[l] - g[i].x[l];
	  g[i].ds[k]=sqrt(pow(g[i].dir[k].x[0],2)+pow(g[i].dir[k].x[1],2)+pow(g[i].dir[k].x[2],2));
	  for(l=0;l<3;l++) g[i].dir[k].xn[l] = g[i].dir[k].x[l]/g[i].ds[k];
	}
	g[i].nphot=ininphot*g[i].numNeigh;
  }
}


void
write_VTK_unstructured_Points(inputPars *par, struct grid *g){
  FILE *fp;
  double length;
  int i,j,l=0;
  char flags[255];
  boolT ismalloc = False;
  facetT *facet;
  vertexT *vertex,**vertexp;
  coordT *pt_array;
  
  pt_array=malloc(sizeof(coordT)*DIM*par->ncell);
  
  for(i=0;i<par->ncell;i++) {
    for(j=0;j<DIM;j++) {
      pt_array[i*DIM+j]=g[i].x[j];
    }
  }
  
  if((fp=fopen(par->gridfile, "w"))==NULL){
    if(!silent) bail_out("Error writing grid file!");
    exit(1);
  }
  fprintf(fp,"# vtk DataFile Version 3.0\n");
  fprintf(fp,"Lime grid\n");
  fprintf(fp,"ASCII\n");
  fprintf(fp,"DATASET UNSTRUCTURED_GRID\n");
  fprintf(fp,"POINTS %d float\n",par->ncell);
  for(i=0; i<par->ncell; i++) {
    fprintf(fp,"%e %e %e\n", g[i].x[0], g[i].x[1], g[i].x[2]);
  }
  fprintf(fp, "\n");
  
  sprintf(flags,"qhull d Qbb T0");
  
  if (!qh_new_qhull(DIM, par->ncell, pt_array, ismalloc, flags, NULL, NULL)) {
    FORALLfacets {
      if (!facet->upperdelaunay) l++;
    }
    fprintf(fp,"CELLS %d %d\n",l, 5*l);
    FORALLfacets {
      if (!facet->upperdelaunay) {
        fprintf(fp,"4 ");
        FOREACHvertex_ (facet->vertices) {
          fprintf(fp, "%d ", qh_pointid(vertex->point));
        }
        fprintf(fp, "\n");
      }
    }
  }
  qh_freeqhull(!qh_ALL);
  fprintf(fp,"\nCELL_TYPES %d\n",l);
  for(i=0;i<l;i++){
    fprintf(fp, "10\n");
  }
  fprintf(fp,"POINT_DATA %d\n",par->ncell);
  fprintf(fp,"SCALARS H2_density float 1\n");
  fprintf(fp,"LOOKUP_TABLE default\n");
  for(i=0;i<par->ncell;i++){
    fprintf(fp, "%e\n", g[i].dens[0]);
  }
  fprintf(fp,"SCALARS Mol_abundance float 1\n");
  fprintf(fp,"LOOKUP_TABLE default\n");
  for(i=0;i<par->ncell;i++){
<<<<<<< HEAD
    fprintf(fp, "%e\n", g[i].abun[0]);
=======
    fprintf(fp, "%e\n", g[i].abun[0]*g[i].dens[0]);
>>>>>>> b12fb172
  }
  fprintf(fp,"SCALARS Gas_temperature float 1\n");
  fprintf(fp,"LOOKUP_TABLE default\n");
  for(i=0;i<par->ncell;i++){
    fprintf(fp, "%e\n", g[i].t[0]);
  }
  fprintf(fp,"VECTORS velocity float\n");
  for(i=0;i<par->ncell;i++){
    length=sqrt(pow(g[i].vel[0],2)+pow(g[i].vel[1],2)+pow(g[i].vel[2],2));
    fprintf(fp, "%e %e %e\n", g[i].vel[0]/length,g[i].vel[1]/length,g[i].vel[2]/length);
  }
  
  fclose(fp);
  free(pt_array);
  qh_freeqhull(!qh_ALL);
}

void
dumpGrid(inputPars *par, struct grid *g){
  if(par->gridfile) write_VTK_unstructured_Points(par, g);
}

void
getArea(inputPars *par, struct grid *g, const gsl_rng *ran){
  int i,j,k,b=-1;
  double *angle,best;
  /*	double wsum; */
  double x,y,z,pt_phi,pt_theta;
  /* Lots of circles approach -- badly broken, needs to be fixed  */
  /*
   for(i=0;i<par->pIntensity;i++){
   angle=malloc(sizeof(double)*g[i].numNeigh);
   g[i].w=malloc(sizeof(double)*g[i].numNeigh);
   for(k=0;k<g[i].numNeigh;k++){
   best=0;
   for(j=0;j<g[i].numNeigh;j++){
   angle[j]=( g[i].dir[k].xn[0]*g[i].dir[j].xn[0]
   +g[i].dir[k].xn[1]*g[i].dir[j].xn[1]
   +g[i].dir[k].xn[2]*g[i].dir[j].xn[2]);
   if(angle[j]>best && angle[j]<1){
   best=angle[j];
   b=j;
   }
   }
   g[i].w[k]=PI*pow(tan(acos(best)),2);
   wsum+=g[i].w[k];
   }
   for(k=0;k<g[i].numNeigh;k++) g[i].w[k]=g[i].w[k]/wsum;
   free(angle);
   }
   */
  
  
  for(i=0;i<par->pIntensity;i++){
    angle=malloc(sizeof(double)*g[i].numNeigh);
    g[i].w=malloc(sizeof(double)*g[i].numNeigh);
    memset(g[i].w, 0, sizeof(double) * g[i].numNeigh);
    for(k=0;k<1000;k++){
      pt_theta=gsl_rng_uniform(ran)*2*PI;
      pt_phi=gsl_rng_uniform(ran)*PI;
      x=cos(pt_theta)*sin(pt_phi);
      y=sin(pt_theta)*sin(pt_phi);
      z=cos(pt_phi);
      best=-1;
      for(j=0;j<g[i].numNeigh;j++){
        angle[j]=( x*g[i].dir[j].xn[0]
                  +y*g[i].dir[j].xn[1]
                  +z*g[i].dir[j].xn[2]);
        if(angle[j]>best){
          best=angle[j];
          b=j;
        }
      }
      if(b<0) {printf("not supposed to happen\n");
        exit(0);
      }
      g[i].w[b]+=0.001;
      b=-1;
    }
    free(angle);
  }
}


void
getMass(inputPars *par, struct grid *g, const gsl_rng *ran){
  double mass=0.,dist;
  double vol=0.,dp,dpbest,*farea,suma;
  int i,k,j,best=-1;
  typedef struct {coordT *pt_array;int vps;int *flag;} S;
  S *pts;
  char flags[255];
  boolT ismalloc = False;
  facetT *facet, *neighbor, **neighborp;
  vertexT *vertex;
  coordT *pt_array;
  
  pts=malloc(sizeof(S)*par->pIntensity);
  pt_array=malloc(DIM*sizeof(coordT)*par->ncell);
  for(i=0;i<par->ncell;i++) {
    for(j=0;j<DIM;j++) {
      pt_array[i*DIM+j]=g[i].x[j];
    }
  }
  
  sprintf(flags,"qhull v Qbb");
  if (!qh_new_qhull(DIM, par->ncell, pt_array, ismalloc, flags, NULL, NULL)) {
    qh_setvoronoi_all();
    FORALLvertices {
      i=qh_pointid(vertex->point);
      if(i<par->pIntensity){
        pts[i].vps=0;
        FOREACHneighbor_(vertex) {
          if (!neighbor->upperdelaunay) pts[i].vps++;
        }
        pts[i].pt_array=malloc(DIM*sizeof(coordT)*pts[i].vps);
        pts[i].flag=malloc(DIM*sizeof(int)*pts[i].vps);
        k=0;
        FOREACHneighbor_(vertex) {
          if (!neighbor->upperdelaunay) {
            for(j=0;j<DIM;j++) pts[i].pt_array[k*DIM+j]=neighbor->center[j]+(gsl_rng_uniform(ran)*2-1)*par->radius/1e6;
            k+=1;
          }
        }
      }
    }
  }
  qh_freeqhull(!qh_ALL);
  
  /* Calculate Voronoi volumes */
  sprintf(flags,"qhull ");
  for(i=0;i<par->pIntensity;i++){
    g[i].w=malloc(sizeof(double)*g[i].numNeigh);
    vol=0.;
    suma=0.;
    farea=malloc(sizeof(double)*pts[i].vps);
    if (!qh_new_qhull(DIM, pts[i].vps, pts[i].pt_array, ismalloc, flags, NULL, NULL)) {
      FORALLfacets {
        dpbest=0.;
        for(j=0;j<g[i].numNeigh;j++){
          dp=facet->normal[0]*g[i].dir[j].xn[0]+facet->normal[1]*g[i].dir[j].xn[1]+
          facet->normal[2]*g[i].dir[j].xn[2];
          if(fabs(dp)>dpbest){
            dpbest=fabs(dp);
            best=j;
          }
        }
        if (!facet->normal)
          continue;
        if (facet->upperdelaunay && qh ATinfinity)
          continue;
        farea[best]=qh_facetarea (facet);
        suma+=farea[best];
        if (!qh DELAUNAY) {
          qh_distplane (qh interior_point, facet, &dist);
          vol += -dist * farea[best]/ qh hull_dim;
        }
      }
      for(j=0;j<g[i].numNeigh;j++) g[i].w[j]=farea[j]/suma; //if(g[i].w[j]<1e-2) g[i].w[j]=1e-2;
      free(pts[i].flag);
      free(pts[i].pt_array);
      mass+=vol*g[i].dens[0];
    }
    free(farea);
  }
  qh_freeqhull(!qh_ALL);
  free(pts);
  free(pt_array);
  if(!silent) quotemass(mass*2.37*1.67e-27/1.989e30);
}


void
buildGrid(inputPars *par, struct grid *g){
  
  double scale;				/* Parameter to distribute surface point 	*/
  double lograd;				/* The logarithm of the model radius		*/
  double logmin;				/* Logarithm of par->minScale				*/
  double r,theta,phi,x,y,z;	/* Coordinates								*/
  double temp,*abun;
  int k=0,i;                  /* counters									*/
  int flag;
  
  gsl_rng *ran = gsl_rng_alloc(gsl_rng_ranlxs2);	/* Random number generator */
  gsl_rng_set(ran,time(0));
  
  abun=malloc(sizeof(double)*par->nSpecies);
  
  lograd=log10(par->radius);
  logmin=log10(par->minScale);
  
  /* Sample pIntensity number of points */
  for(k=0;k<par->pIntensity;k++){
    temp=gsl_rng_uniform(ran);
    flag=0;
    /* Pick a point and check if we like it or not */
    do{
      if(par->sampling==0){
        r=pow(10,logmin+gsl_rng_uniform(ran)*(lograd-logmin));
        theta=2.*PI*gsl_rng_uniform(ran);
        phi=PI*gsl_rng_uniform(ran);
        x=r*cos(theta)*sin(phi);
        y=r*sin(theta)*sin(phi);
        if(DIM==3) z=r*cos(phi);
        else z=0.;
      } else if(par->sampling==1){
        x=(2*gsl_rng_uniform(ran)-1)*par->radius;
        y=(2*gsl_rng_uniform(ran)-1)*par->radius;
        if(DIM==3) z=(2*gsl_rng_uniform(ran)-1)*par->radius;
        else z=0;
      } else {
        if(!silent) bail_out("Don't know how to sample model");
        exit(1);
      }
      if(sqrt(x*x+y*y+z*z)<par->radius) flag=pointEvaluation(par,temp,x,y,z);
    } while(!flag);
    /* Now pointEvaluation has decided that we like the point */
    
    /* Assign values to the k'th grid point */
    /* I don't think we actually need to do this here... */
    g[k].id=k;
    g[k].x[0]=x;
    g[k].x[1]=y;
    if(DIM==3) g[k].x[2]=z;
    else g[k].x[2]=0.;
    
    g[k].sink=0;
    /* This next step needs to be done, even though it looks stupid */
    g[k].dir=malloc(sizeof(point)*1);
    g[k].ds =malloc(sizeof(point)*1);
    g[k].neigh =malloc(sizeof(int)*1);
    if(!silent) progressbar((double) k/((double)par->pIntensity-1), 4);
  }
  /* end model grid point assignment */
  
  
  /* Add surface sink particles */
  for(i=0;i<par->sinkPoints;i++){
    theta=gsl_rng_uniform(ran)*2*PI;
    if(DIM==3) z=2*gsl_rng_uniform(ran)-1.;
    else z=0.;
    x=sqrt(1-pow(z,2))*cos(theta);
    y=sqrt(1-pow(z,2))*sin(theta);;
    g[k].id=k;
    g[k].x[0]=par->radius*x;
    g[k].x[1]=par->radius*y;
    g[k].x[2]=par->radius*z;
    g[k].sink=1;
    g[k].dens[0]=1e-30;
    g[k].t[0]=par->tcmb;
    g[k].t[1]=par->tcmb;
    g[k++].dopb=0.;
  }
  /* end grid allocation */
  
  qhull(par, g);
  distCalc(par, g);
  smooth(par,g);
  
  for(i=0;i<par->pIntensity;i++){
    density(g[i].x[0],g[i].x[1],g[i].x[2],g[i].dens);
    temperature(g[i].x[0],g[i].x[1],g[i].x[2],g[i].t);
    doppler(g[i].x[0],g[i].x[1],g[i].x[2],&g[i].dopb);	
    abundance(g[i].x[0],g[i].x[1],g[i].x[2],g[i].abun);
  }
  
  //	getArea(par,g, ran);
  //	getMass(par,g, ran);
  getVelosplines(par,g);
  dumpGrid(par,g);
  
  gsl_rng_free(ran);
  free(abun);
  if(!silent) done(5);
}

<|MERGE_RESOLUTION|>--- conflicted
+++ resolved
@@ -191,14 +191,10 @@
   for(i=0;i<par->ncell;i++){
     fprintf(fp, "%e\n", g[i].dens[0]);
   }
-  fprintf(fp,"SCALARS Mol_abundance float 1\n");
+  fprintf(fp,"SCALARS Mol_density float 1\n");
   fprintf(fp,"LOOKUP_TABLE default\n");
   for(i=0;i<par->ncell;i++){
-<<<<<<< HEAD
-    fprintf(fp, "%e\n", g[i].abun[0]);
-=======
     fprintf(fp, "%e\n", g[i].abun[0]*g[i].dens[0]);
->>>>>>> b12fb172
   }
   fprintf(fp,"SCALARS Gas_temperature float 1\n");
   fprintf(fp,"LOOKUP_TABLE default\n");
