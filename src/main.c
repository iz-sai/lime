--- conflicted
+++ resolved
@@ -36,12 +36,6 @@
 
   parseInput(&par,&img,&m);
 
-<<<<<<< HEAD
-  if( strlen( par.pregrid ) != 0 ) predefinedGrid(&par,g);
-  else if(par.restart) popsin(&par,&g,&m,&popsdone);
-  else buildGrid(&par,g);
-  
-=======
   if(par.pregrid)
     {
       gridAlloc(&par,&g);
@@ -57,7 +51,6 @@
       buildGrid(&par,g);
     }
 
->>>>>>> f6af0a6c
   for(i=0;i<par.nImages;i++){
     if(img[i].doline==1 && popsdone==0) {
       levelPops(m,&par,g,&popsdone);
@@ -71,12 +64,10 @@
   }
 
   if(!silent) goodnight(initime,img[0].filename);
-<<<<<<< HEAD
+  
   destroy_model_evaluator();
-=======
 
   freeGrid( &par, m, g);
   freeInput(&par, img, m);
->>>>>>> f6af0a6c
   return 0;
 }