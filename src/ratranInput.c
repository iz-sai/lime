--- conflicted
+++ resolved
@@ -58,14 +58,9 @@
     else fscanf(fp,"%d %lf %lf %lf %lf %lf %lf %lf %lf %lf\n",
                 &dummy, &model[0], &model[1], &model[2], &model[3], &model[4],
                 &model[5], &model[6], &model[7], &model[8]);
-<<<<<<< HEAD
 
-    if(twode && sqrt(x*x+y*y)>model[ra] && sqrt(x*x+y*y)<model[rb] && fabs(z)>model[za] && fabs(z)<model[zb]){
-=======
-    
     // if(twode && sqrt(x*x+y*y)>model[ra] && sqrt(x*x+y*y)<model[rb] && fabs(z)>model[za] && fabs(z)<model[zb]){
     if(twode && (x*x+y*y)>model[ra]*model[ra] && (x*x+y*y)<model[rb]*model[rb] && fabs(z)>model[za] && fabs(z)<model[zb]){
->>>>>>> b410a602
       fclose(fp);
       return model[i];
     }
