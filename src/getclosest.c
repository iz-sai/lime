--- conflicted
+++ resolved
@@ -1,12 +1,12 @@
 /*
  *  fit.c
- *  LIME, The versatile 3D line modeling environment
+ *  LIME, The versatile 3D line modeling environment 
  *
  *  Created by Marco Padovani on 06/04/10.
- *  Copyright 2006-2012, Marco Padovani
+ *  Copyright 2006-2012, Marco Padovani 
  *
- *  Institut de Ciències de l'Espai (IEEC-CSIC) -
- *  UAB - Catalunya, Spain.
+ *  Institut de Ciències de l'Espai (IEEC-CSIC) - 
+ *  UAB - Catalunya, Spain. 
  *  All rights reserved.
  *
  */
@@ -16,35 +16,6 @@
 void
 getclosest(double x, double y, double z, long *best, long *size, double *rx, double *ry, double *rz){
 
-<<<<<<< HEAD
-  long i, AA=0, BB=0;
-  double dist=1e30;
-
-  *best = -1;
-
-  if (x>=0 && y>=0 && z>=0)	{ AA=0; BB=size[0]; }
-  if (x>=0 && y>=0 && z< 0)	{ AA=size[0]; BB=size[1]; }
-  if (x>=0 && y< 0 && z>=0)	{ AA=size[1]; BB=size[2]; }
-  if (x>=0 && y< 0 && z< 0)	{ AA=size[2]; BB=size[3]; }
-  if (x< 0 && y>=0 && z>=0)	{ AA=size[3]; BB=size[4]; }
-  if (x< 0 && y>=0 && z< 0)	{ AA=size[4]; BB=size[5]; }
-  if (x< 0 && y< 0 && z>=0)	{ AA=size[5]; BB=size[6]; }
-  if (x< 0 && y< 0 && z< 0)	{ AA=size[6]; BB=size[7]; }
-
-  for(i=AA;i<BB;i++){
-    if(sqrt(pow(rx[i]-x,2)+pow(ry[i]-y,2)+pow(rz[i]-z,2)) <= dist){
-      dist=sqrt(pow(rx[i]-x,2)+pow(ry[i]-y,2)+pow(rz[i]-z,2));
-      *best=i;
-    }
-  }
-
-  if (*best == -1) {
-    if(!silent) bail_out("Error in getclosest routine");
-    exit(1);
-  }
-
-}
-=======
 	long i, AA=0, BB=0;
 	//double dist=1e30;
 	// double distSquared=1e60, trialD2;
@@ -80,5 +51,4 @@
 	//  exit(1);
 	//}
 
-}	
->>>>>>> b410a602
+}	